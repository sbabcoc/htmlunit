--- conflicted
+++ resolved
@@ -923,22 +923,14 @@
     /**
      * "../" after the leading "/" should be removed as browsers do (not in RFC)
      */
-<<<<<<< HEAD
-    private static String removeLeadingSlashPoints(String path) {
-=======
     private static String removeLeadingSlashPoints(final String path) {
->>>>>>> 83bf9b88
         int i = 1;
         while (path.startsWith("../", i)) {
             i = i + 3;
         }
 
         if (i > 1) {
-<<<<<<< HEAD
-            path = "/" + path.substring(i);
-=======
             return "/" + path.substring(i);
->>>>>>> 83bf9b88
         }
 
         return path;
